import { beforeAll, beforeEach, describe, expect, test } from '@jest/globals'
import { processFile } from '@/processor'
// import { createNewPart } from '@/utils/factory-management/common'
// import { newFactory } from '@/utils/factory-management/factory'
// import { addProductToFactory } from '@/utils/factory-management/products'

describe('common', () => {
  let results: any;

  beforeAll(async () => {
        //arrange
        const inputFile = '../parsing/game-docs.json';
        const outputFile = '../parsing/gameData.json';

        //act
        results = await processFile(inputFile, outputFile);

  })

  describe('parsing tests', () => {
    test('parts test', async () => {
        //arrange


        //act
        // console.log('parts:');
        // console.log(results.items.parts);
        // const partsLength = results?.items ? Object.keys(results.items).length : 0;
        // console.log(partsLength);

        //assert
        expect(Object.keys(results.items.parts).length).toBe(163);
    })

    test('recipe test', () => {
        //arrange


        //act

        //assert
        expect(results.recipes.length).toBe(293);
    })

    

    test('recipe ingredients and products test', () => {
      //arrange

      //act

      //assert
      // verify that each recipe has ingredients and products that exist in the parts list
      for (const recipe of results.recipes) {
        for (const ingredient of recipe.ingredients) {
          const part = results.items.parts[ingredient.part];
          // Check if the ingredient exists in the parts list
          if (part in results.items.parts) {
            expect(results.items.parts[part]).toBeDefined();
          } else {
            expect(`Recipe ingredient '${part}' not found in parts list`).toBe("");
          }
        }
        for (const product of recipe.products) {
          const part = results.items.parts[product.part];
          // Check if the product exists in the parts list
          if (part in results.items.parts) {
            expect(results.items.parts[part]).toBeDefined();
          } else {
            expect(`Recipe product '${part}' not found in parts list`).toBe("");
          }
        }
      }
  })

    test('buildings test', () => {
        //arrange

        //act
        // console.log('buildings:');
        // console.log(results.buildings);

        //assert
        expect(Object.keys(results.buildings).length).toBe(12);
<<<<<<< HEAD
=======
        expect(results.buildings).toStrictEqual({
            blender: 75,
            constructormk1: 4,
            converter: 0.1, // TODO: This isn't right, it has a variable power consumption
            foundrymk1: 16,
            hadroncollider: 0.1,  // TODO: This isn't right, it has a variable power consumption
            manufacturermk1: 55,
            nuclearpowerplant: 0, // TODO: Nuclear Power Generates power, it doesn't consume
            oilrefinery: 30,
            packager: 10,
            quantumencoder: 0.1,  // TODO: This isn't right, it has a variable power consumption
            smeltermk1: 4,
        })
>>>>>>> 5bbfc0e4
    })

  })
})<|MERGE_RESOLUTION|>--- conflicted
+++ resolved
@@ -82,8 +82,6 @@
 
         //assert
         expect(Object.keys(results.buildings).length).toBe(12);
-<<<<<<< HEAD
-=======
         expect(results.buildings).toStrictEqual({
             blender: 75,
             constructormk1: 4,
@@ -97,7 +95,6 @@
             quantumencoder: 0.1,  // TODO: This isn't right, it has a variable power consumption
             smeltermk1: 4,
         })
->>>>>>> 5bbfc0e4
     })
 
   })
