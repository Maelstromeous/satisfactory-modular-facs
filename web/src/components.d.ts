--- conflicted
+++ resolved
@@ -35,11 +35,8 @@
     RouterLink: typeof import('vue-router')['RouterLink']
     RouterView: typeof import('vue-router')['RouterView']
     ShareButton: typeof import('./components/ShareButton.vue')['default']
-<<<<<<< HEAD
     Statistics: typeof import('./components/planner/Statistics.vue')['default']
     Summary: typeof import('./components/planner/Summary.vue')['default']
-=======
->>>>>>> a542edf6
     Sync: typeof import('./components/Sync.vue')['default']
     TabNavigation: typeof import('./components/TabNavigation.vue')['default']
     Templates: typeof import('./components/Templates.vue')['default']
