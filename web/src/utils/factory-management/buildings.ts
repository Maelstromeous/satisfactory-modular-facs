--- conflicted
+++ resolved
@@ -53,7 +53,6 @@
   })
 }
 
-<<<<<<< HEAD
 export const calculateBuildingsAndPower = (factory: Factory) => {
   const sinkName = 'resourcesink'
   const sinkAmount = factory.buildingRequirements[sinkName]?.amount
@@ -61,12 +60,12 @@
 
   factory.totalPower = 0
   factory.buildingRequirements = {} as {[key: string]: BuildingRequirement }
-=======
+}
+
 export const calculatePowerProducerBuildings = (factory: Factory, gameData: DataInterface) => {
   // Loop through each power producer and add up the buildings
   factory.powerProducers.forEach(producer => {
     const recipe = getPowerRecipeById(producer.recipe, gameData)
->>>>>>> f41774fa
 
     if (!recipe) {
       console.warn(`calculatePowerProducerBuildingRequirements: Recipe with ID ${producer.recipe} not found. It could be the user has not yet selected one.`)
@@ -90,7 +89,6 @@
     facBuilding.amount = facBuilding.amount + Math.ceil(producer.buildingCount) // Total buildings regardless of clocks
     facBuilding.powerProduced = Number(powerProduced.toFixed(3)) // Fucky wuky floating point numbers
   })
-<<<<<<< HEAD
 
   // Special case for 'Sinks' that aren't used in a recipe/product. They are only added manually by the user
   if (!sinkAmount || sinkAmount <= 0) return
@@ -103,7 +101,6 @@
 
   // Sum adding the Sink
   factory.totalPower = factory.totalPower + (sinkPower * sinkAmount)
-=======
 }
 
 // Sums up all of the building data to create an aggregate value of power and building requirements
@@ -127,5 +124,4 @@
   })
 
   factory.power.difference = factory.power.produced - factory.power.consumed
->>>>>>> f41774fa
 }