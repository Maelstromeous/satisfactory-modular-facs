// Utilities
import { defineStore } from 'pinia'
import { Factory, FactoryPower, FactoryTab } from '@/interfaces/planner/FactoryInterface'
import { nextTick, ref, watch } from 'vue'
import { calculateFactories } from '@/utils/factory-management/factory'
import { useGameDataStore } from '@/stores/game-data-store'
import { validateFactories } from '@/utils/factory-management/validation'
import eventBus from '@/utils/eventBus'

export const useAppStore = defineStore('app', () => {
  const inited = ref(false)
  let loadedCount = 0
  const factoryTabs = ref<FactoryTab[]>(JSON.parse(localStorage.getItem('factoryTabs') ?? '[]') as FactoryTab[])

  if (factoryTabs.value.length === 0) {
    factoryTabs.value = [
      {
        id: crypto.randomUUID(),
        name: 'Default',
        // Fill the tabs from the legacy factories array if present so no data gets lost
        factories: JSON.parse(localStorage.getItem('factories') ?? '[]'),
      },
    ]
  }

  const currentFactoryTabIndex = ref(0)
  const currentFactoryTab = ref(factoryTabs.value[currentFactoryTabIndex.value])

  const factories = computed({
    get () {
      if (!inited.value) {
        // Ensure that the factories are initialized before returning them
        initFactories(currentFactoryTab.value.factories)
      }
      return currentFactoryTab.value.factories
    },
    set (value) {
      currentFactoryTab.value.factories = value
<<<<<<< HEAD
      initFactories(true)
=======
>>>>>>> 0d32680f
    },
  })

  const lastSave = ref<Date>(new Date(localStorage.getItem('lastSave') ?? ''))
  const lastEdit = ref<Date>(new Date(localStorage.getItem('lastEdit') ?? ''))
  const isDebugMode = ref<boolean>(false)
  const showSatisfactionBreakdowns = ref<boolean>(
    (localStorage.getItem('showSatisfactionBreakdowns') ?? 'false') === 'true'
  )
  const gameDataStore = useGameDataStore()

  // Watch the tab index, if it changes we need to throw up a loading
  watch(currentFactoryTabIndex, () => {
    eventBus.emit('showLoading', factoryTabs.value[currentFactoryTabIndex.value].factories.length)
    requestAnimationFrame(() => {
      setTimeout(() => {
        currentFactoryTab.value = factoryTabs.value[currentFactoryTabIndex.value]
        inited.value = false
        initFactories()
        startLoad(factoryTabs.value[currentFactoryTabIndex.value].factories, true)
      }, 250)
    })
  })

  // Watch the factories array for changes
  watch(factoryTabs.value, () => {
    localStorage.setItem('factoryTabs', JSON.stringify(factoryTabs.value))
    setLastEdit() // Update last edit time whenever the data changes, from any source.
  }, { deep: true })

  const getLastEdit = (): Date => {
    return lastEdit.value
  }

  const setLastEdit = () => {
    lastEdit.value = new Date()
    localStorage.setItem('lastEdit', lastEdit.value.toISOString())
  }
  const setLastSave = () => {
    lastSave.value = new Date()
    localStorage.setItem('lastSave', lastSave.value.toISOString())
  }

  const startLoad = async (newFactories?: Factory[], loadMode = false, renderLoad = false) => {
    eventBus.off('nextLoad') // Ensure nextLoad is unloaded before starting a new load

    const factoriesToLoad = newFactories ?? currentFactoryTab.value.factories
    console.log('appStore: startLoad', factoriesToLoad)
    eventBus.emit('showLoading', factoriesToLoad.length)

    await nextTick() // Wait for Vue's reactivity system to complete updating the planner

    // Clear the current factories before loading new ones
    currentFactoryTab.value.factories = []

    console.log('startLoad: Cleared current factories, awaiting Vue tick')
    await nextTick() // Wait for Vue's reactivity system to complete updating

    console.log('startLoad: Cleared current factories, starting incremental load')
    loadFactoriesIncrementally(factoriesToLoad, loadMode)
  }

  const loadFactoriesIncrementally = (newFactories: Factory[], loadMode = false) => {
    console.log('loadFactoriesIncrementally: Loading factories incrementally', newFactories)
    loadedCount = 0

    const loadNextFactory = async () => {
      console.log('loadFactoriesIncrementally: Loading factory', loadedCount + 1, '/', newFactories.length)
      if (loadedCount >= newFactories.length) {
        console.log('loadFactoriesIncrementally: Finished loading factories')
        eventBus.emit('incrementLoad', { step: 'calculation' })

        // Wait for Vue's reactivity system to complete updating
        await nextTick()

        // Calculate factories after loading is completed
        requestAnimationFrame(() => {
        // Add a small delay to allow the loader to update before calculating the factories
          setTimeout(() => {
            const gameData = gameDataStore.getGameData()
            calculateFactories(currentFactoryTab.value.factories, gameData, loadMode)
            eventBus.emit('loadingCompleted')

            // Ensure that the data written to local storage is up to date
            localStorage.setItem('factoryTabs', JSON.stringify(factoryTabs.value))
          }, 100)
        })
        return
      }

      // Add the factory to the current tab's factories
      console.log(`loadFactoriesIncrementally: Adding factory ${loadedCount + 1}/${newFactories.length}`)
      currentFactoryTab.value.factories.push(newFactories[loadedCount])
      eventBus.emit('incrementLoad', { step: 'loading' })
      loadedCount++

      // Wait for Vue's reactivity system to complete updating
      await nextTick()
      requestAnimationFrame(() => {
        // Add a small delay to allow the UI to update before loading the next factory, plus it looks nicer
        setTimeout(() => {
          eventBus.emit('nextLoad')
        }, 50)
      })
    }

    // Register the event that's emitted when the next factory should be loaded
    eventBus.on('nextLoad', loadNextFactory)
    loadNextFactory()
  }

  eventBus.on('loadingReady', () => {
    console.log('appStore: Received loadingReady event')
    if (!inited.value) {
      startLoad()
    }
  })

  // ==== FACTORY MANAGEMENT
  // This function is needed to ensure that data fixes are applied as we migrate things and change things around.
<<<<<<< HEAD
  const initFactories = (loadMode = false): void => {
    console.log('appStore: initFactories - load mode:', loadMode)
    let needsCalculation = false

    try {
      validateFactories(factories.value) // Ensure the data is clean
    } catch (err) {
      alert('Error validating factories: ' + err)
    }
=======
  const initFactories = (newFactories: Factory[]) => {
    console.log('Initializing factories', newFactories)
    let needsCalculation = false

    validateFactories(newFactories) // Ensure the data is clean
>>>>>>> 0d32680f

    newFactories.forEach(factory => {
      // Patch for #222
      if (factory.inSync === undefined) {
        factory.inSync = null
      }
      if (factory.syncState === undefined) {
        factory.syncState = {}
      }

      // Patch for #244 and #180
      // Detect if the factory.parts[part].amountRequiredExports is missing and calculate it.
      Object.keys(factory.parts).forEach(part => {
        // For #244
        if (factory.parts[part].amountRequiredExports === undefined) {
          factory.parts[part].amountRequiredExports = 0
          needsCalculation = true
        }
        if (factory.parts[part].amountRequiredProduction === undefined) {
          factory.parts[part].amountRequiredProduction = 0
          needsCalculation = true
        }

        // For #180
        if (factory.parts[part].amountRequiredPower === undefined) {
          factory.parts[part].amountRequiredPower = 0
          needsCalculation = true
        }
        if (factory.parts[part].amountSuppliedViaRaw === undefined) {
          factory.parts[part].amountSuppliedViaRaw = 0
          needsCalculation = true
        }
        if (factory.parts[part].exportable === undefined) {
          factory.parts[part].exportable = true
          needsCalculation = true
        }
      })

      // Patch for #250
      if (factory.tasks === undefined) {
        factory.tasks = []
      }
      if (factory.notes === undefined) {
        factory.notes = ''
      }

      // Patch for #180
      if (factory.powerProducers === undefined) {
        factory.powerProducers = []
        needsCalculation = true
      }
      if (factory.power === undefined) {
        factory.power = {} as FactoryPower
        needsCalculation = true
      }
      if (factory.previousInputs === undefined) {
        factory.previousInputs = []
      }

      // Delete keys that no longer exist
      // @ts-ignore
      if (factory.internalProducts) delete factory.internalProducts
      // @ts-ignore
      if (factory.totalPower) delete factory.totalPower
      // @ts-ignore
      if (factory.surplus) delete factory.surplus
      // @ts-ignore
      if (factory.exports) delete factory.exports

      // Update data version
      factory.dataVersion = '2025-01-03.2'
    })

    if (needsCalculation) {
<<<<<<< HEAD
      console.log('appStore: Forcing calculation of factories due to data migration')
      calculateFactories(factories.value, gameDataStore.getGameData())
      eventBus.emit('hideLoading')
    }

    console.log('appStore: initFactories - completed')

    inited.value = true
=======
      console.log('Forcing calculation of factories due to data migration')
      calculateFactories(newFactories, gameDataStore.getGameData())
    }

    inited.value = true
    factories.value = newFactories
    return factories.value
>>>>>>> 0d32680f
  }

  const setFactories = (newFactories: Factory[], loadMode = false) => {
    console.log('Setting factories', newFactories, 'loadMode:', loadMode)

    const gameData = gameDataStore.getGameData()
    if (!gameData) {
      console.error('Unable to load game data!')
      return
    }

    // Set inited to false as the new data may be invalid.
    inited.value = false

    // Init factories ensuring the data is valid
    initFactories(newFactories)

    // Run getFactories to determine if calculations are required
    initFactories()

    // Trigger calculations
    calculateFactories(newFactories, gameData, loadMode)

    // For each factory, set the previous inputs to the current inputs.
    newFactories.forEach(factory => {
      factory.previousInputs = factory.inputs
    })

<<<<<<< HEAD
    // Will also call the watcher.
    factories.value = newFactories

    eventBus.emit('loadingCompleted')
=======
    factories.value = newFactories
    // Will also call the watcher, which sets the current tab data.
>>>>>>> 0d32680f
  }

  const addFactory = (factory: Factory) => {
    factories.value.push(factory)
  }

  const removeFactory = (id: number) => {
    const index = factories.value.findIndex(factory => factory.id === id)
    if (index !== -1) {
      factories.value.splice(index, 1)
    }
  }

  const clearFactories = () => {
    factories.value.length = 0
    factories.value = []
  }
  // ==== END FACTORY MANAGEMENT

  // ==== TAB MANAGEMENT
  const addTab = ({
    id = crypto.randomUUID(),
    name = 'New Tab',
    factories = [],
  } = {} as Partial<FactoryTab>) => {
    factoryTabs.value.push({
      id,
      name,
      factories,
    })

    currentFactoryTabIndex.value = factoryTabs.value.length - 1
  }

  const removeCurrentTab = async () => {
    if (factoryTabs.value.length === 1) return

    if (factories.value.length && !window.confirm('Are you sure you want to delete this tab? This will delete all factories in it.')) {
      return
    }

    factoryTabs.value.splice(currentFactoryTabIndex.value, 1)
    currentFactoryTabIndex.value = Math.min(currentFactoryTabIndex.value, factoryTabs.value.length - 1)
  }
  // ==== END TAB MANAGEMENT

  const getSatisfactionBreakdowns = () => {
    return showSatisfactionBreakdowns
  }
  const changeSatisfactoryBreakdowns = () => {
    showSatisfactionBreakdowns.value = !showSatisfactionBreakdowns.value
    localStorage.setItem('showSatisfactionBreakdowns', showSatisfactionBreakdowns.value ? 'true' : 'false')
  }

  // ==== MISC
  const debugMode = () => {
    if (window.location.hostname !== 'satisfactory-factories.app') {
      return true
    }

    return window.location.search.includes('debug')
  }

  isDebugMode.value = debugMode()
  // ==== END MISC

<<<<<<< HEAD
  // When the loader is ready, we will receive an event saying to initiate the load.
  eventBus.on('readyForFirstLoad', () => {
    console.log('appStore: Received readyForFirstLoad event')
    startLoad(undefined, true)
  })
=======
  const getFactories = () => {
    return inited.value ? factories.value : initFactories(currentFactoryTab.value.factories)
  }
>>>>>>> 0d32680f

  return {
    currentFactoryTab,
    currentFactoryTabIndex,
    factoryTabs,
    factories,
    lastSave,
    lastEdit,
    isDebugMode,
    getLastEdit,
    setLastSave,
    setLastEdit,
<<<<<<< HEAD
    getFactories: () => factories.value,
=======
    getFactories,
>>>>>>> 0d32680f
    setFactories,
    initFactories,
    addFactory,
    removeFactory,
    clearFactories,
    addTab,
    removeCurrentTab,
    getSatisfactionBreakdowns,
    changeSatisfactoryBreakdowns,
    startLoad,
  }
})<|MERGE_RESOLUTION|>--- conflicted
+++ resolved
@@ -36,10 +36,6 @@
     },
     set (value) {
       currentFactoryTab.value.factories = value
-<<<<<<< HEAD
-      initFactories(true)
-=======
->>>>>>> 0d32680f
     },
   })
 
@@ -160,8 +156,7 @@
 
   // ==== FACTORY MANAGEMENT
   // This function is needed to ensure that data fixes are applied as we migrate things and change things around.
-<<<<<<< HEAD
-  const initFactories = (loadMode = false): void => {
+  const initFactories = (newFactories: Factory[], loadMode = false): void => {
     console.log('appStore: initFactories - load mode:', loadMode)
     let needsCalculation = false
 
@@ -170,13 +165,6 @@
     } catch (err) {
       alert('Error validating factories: ' + err)
     }
-=======
-  const initFactories = (newFactories: Factory[]) => {
-    console.log('Initializing factories', newFactories)
-    let needsCalculation = false
-
-    validateFactories(newFactories) // Ensure the data is clean
->>>>>>> 0d32680f
 
     newFactories.forEach(factory => {
       // Patch for #222
@@ -251,24 +239,16 @@
     })
 
     if (needsCalculation) {
-<<<<<<< HEAD
       console.log('appStore: Forcing calculation of factories due to data migration')
-      calculateFactories(factories.value, gameDataStore.getGameData())
+      calculateFactories(newFactories, gameDataStore.getGameData())
       eventBus.emit('hideLoading')
     }
 
     console.log('appStore: initFactories - completed')
-
-    inited.value = true
-=======
-      console.log('Forcing calculation of factories due to data migration')
-      calculateFactories(newFactories, gameDataStore.getGameData())
-    }
 
     inited.value = true
     factories.value = newFactories
     return factories.value
->>>>>>> 0d32680f
   }
 
   const setFactories = (newFactories: Factory[], loadMode = false) => {
@@ -286,9 +266,6 @@
     // Init factories ensuring the data is valid
     initFactories(newFactories)
 
-    // Run getFactories to determine if calculations are required
-    initFactories()
-
     // Trigger calculations
     calculateFactories(newFactories, gameData, loadMode)
 
@@ -297,15 +274,10 @@
       factory.previousInputs = factory.inputs
     })
 
-<<<<<<< HEAD
-    // Will also call the watcher.
-    factories.value = newFactories
-
-    eventBus.emit('loadingCompleted')
-=======
     factories.value = newFactories
     // Will also call the watcher, which sets the current tab data.
->>>>>>> 0d32680f
+
+    eventBus.emit('loadingCompleted')
   }
 
   const addFactory = (factory: Factory) => {
@@ -372,17 +344,15 @@
   isDebugMode.value = debugMode()
   // ==== END MISC
 
-<<<<<<< HEAD
+  const getFactories = () => {
+    return inited.value ? factories.value : initFactories(currentFactoryTab.value.factories)
+  }
+
   // When the loader is ready, we will receive an event saying to initiate the load.
   eventBus.on('readyForFirstLoad', () => {
     console.log('appStore: Received readyForFirstLoad event')
     startLoad(undefined, true)
   })
-=======
-  const getFactories = () => {
-    return inited.value ? factories.value : initFactories(currentFactoryTab.value.factories)
-  }
->>>>>>> 0d32680f
 
   return {
     currentFactoryTab,
@@ -395,11 +365,7 @@
     getLastEdit,
     setLastSave,
     setLastEdit,
-<<<<<<< HEAD
-    getFactories: () => factories.value,
-=======
     getFactories,
->>>>>>> 0d32680f
     setFactories,
     initFactories,
     addFactory,
