--- conflicted
+++ resolved
@@ -1,10 +1,6 @@
 <template>
   <v-toolbar dark :density="toolbarDensity">
-<<<<<<< HEAD
-    <v-btn v-if="smAndDown" icon @click="toggleDrawer">
-=======
     <v-btn v-if="mdAndDown" icon @click="toggleDrawer">
->>>>>>> a542edf6
       <i class="fa fa-bars" />
     </v-btn>
     <template v-else>
@@ -27,28 +23,16 @@
       />
     </v-tabs>
 
-<<<<<<< HEAD
-    <template v-if="!smAndDown">
-      <ko-fi />
-      <join-discord text="Discord" />
-    </template>
-    <template v-if="!smAndDown" #append>
-=======
     <template v-if="!mdAndDown">
       <ko-fi />
       <join-discord text="Discord" />
     </template>
     <template v-if="!mdAndDown" #append>
->>>>>>> a542edf6
       <slot name="append" />
     </template>
   </v-toolbar>
   <v-navigation-drawer
-<<<<<<< HEAD
-    v-if="smAndDown"
-=======
     v-if="mdAndDown"
->>>>>>> a542edf6
     v-model="isDrawerOpen"
     class="pa-2"
     width="300"
@@ -67,16 +51,9 @@
 
 <script setup lang="ts">
   import { useDisplay } from 'vuetify'
-
-<<<<<<< HEAD
-  const { smAndDown } = useDisplay()
-
-  const toolbarDensity = computed(() => smAndDown.value ? 'compact' : undefined)
-=======
   const { mdAndDown } = useDisplay()
-
+  
   const toolbarDensity = computed(() => mdAndDown.value ? 'compact' : undefined)
->>>>>>> a542edf6
   const isDrawerOpen = ref(false)
   const currentTab = ref(null)
 
