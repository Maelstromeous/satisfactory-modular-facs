--- conflicted
+++ resolved
@@ -4,11 +4,7 @@
       <v-card class="factory-card">
         <v-row class="header">
           <v-col class="text-h5 text-md-h4 flex-grow-1" cols="8">
-<<<<<<< HEAD
-            <i class="fas fa-globe" /><span class="ml-3">Plan Statistics</span>
-=======
             <i class="fas fa-globe" /><span class="ml-3">Plan Statistics [WIP]</span>
->>>>>>> a542edf6
           </v-col>
           <v-col class="text-right" cols="4">
             <v-btn
