<template>
  <introduction :intro-show="introShow" @close-intro="closeIntro" @show-demo="setupDemo" />
  <planner-too-many-factories-open :factories="getFactories()" @hide-all="showHideAll('hide')" />
<<<<<<< HEAD
  <div v-if="loadingCompleted" class="planner-container">
=======
  <div class="planner-container">
>>>>>>> 9146f72a
    <Teleport v-if="mdAndDown" defer to="#navigationDrawer">
      <planner-factory-list
        :factories="getFactories()"
        :total-factories="getFactories().length"
        @create-factory="createFactory"
        @update-factories="updateFactoriesList"
      />
      <planner-global-actions
        class="py-4"
        :help-text-shown="helpText"
        @clear-all="clearAll"
        @hide-all="showHideAll('hide')"
        @show-all="showHideAll('show')"
        @show-intro="showIntro"
        @toggle-help-text="toggleHelp()"
      />
    </Teleport>
    <v-row class="two-pane-container">
      <!-- Sticky Sidebar for Desktop -->
      <v-col class="d-none d-lg-flex sticky-sidebar">
        <v-container class="pa-0">
          <planner-factory-list
            :factories="getFactories()"
            :total-factories="getFactories().length"
            @create-factory="createFactory"
            @update-factories="updateFactoriesList"
          />
          <v-divider color="#ccc" thickness="2px" />
          <planner-global-actions
            class="py-2"
            :help-text-shown="helpText"
            @clear-all="clearAll"
            @hide-all="showHideAll('hide')"
            @show-all="showHideAll('show')"
            @show-intro="showIntro"
            @toggle-help-text="toggleHelp()"
          />
        </v-container>
      </v-col>
      <!-- Main Content Area -->
      <v-col class="border-s-lg pa-3 main-content">
        <notice />
        <statistics v-if="getFactories().length !== 0" :factories="getFactories()" :help-text="helpText" />
        <statistics-factory-summary v-if="getFactories().length !== 0" :factories="getFactories()" :help-text="helpText" />
        <planner-factory
          v-for="(factory) in getFactories()"
          :key="factory.id"
          :factory="factory"
          :help-text="helpText"
          :total-factories="getFactories().length"
        />
        <div class="mt-4 text-center">
          <v-btn
            color="primary"
            prepend-icon="fas fa-plus"
            size="large"
            @click="createFactory()"
          >Add Factory</v-btn>
        </div>
      </v-col>
    </v-row>
  </div>
</template>

<script setup lang="ts">
  import { provide, reactive, ref, watch } from 'vue'

  import PlannerGlobalActions from '@/components/planner/PlannerGlobalActions.vue'
  import {
    ByProductItem,
    Factory,
    FactoryItem,
    WorldRawResource,
  } from '@/interfaces/planner/FactoryInterface'
  import { DataInterface } from '@/interfaces/DataInterface'
  import { useAppStore } from '@/stores/app-store'
  import {
    removeFactoryDependants,
  } from '@/utils/factory-management/dependencies'
  import { calculateFactories, calculateFactory, findFac, newFactory } from '@/utils/factory-management/factory'
  import { complexDemoPlan } from '@/utils/factory-setups/complex-demo-plan'
  import { useDisplay } from 'vuetify'
  import { useGameDataStore } from '@/stores/game-data-store'
  import eventBus from '@/utils/eventBus'

  const { mdAndDown } = useDisplay()
  const { getGameData } = useGameDataStore()
  const gameData = getGameData()

  const { getFactories, setFactories, clearFactories, addFactory } = useAppStore()

  const worldRawResources = reactive<{ [key: string]: WorldRawResource }>({})
  const helpText = ref(localStorage.getItem('helpText') === 'true')

  const loadingCompleted = ref(false)

  // Watch for the event that's emitted when appStore has loaded the data
  eventBus.on('loadingCompleted', () => {
    console.log('Planner: Got loadingCompleted event')
    loadingCompleted.value = true
  })

  // ==== WATCHES
  watch(helpText, newValue => {
    localStorage.setItem('helpText', JSON.stringify(newValue))
  })

  const createFactory = () => {
    const factory = newFactory()
    factory.displayOrder = getFactories().length
    addFactory(factory)
    navigateToFactory(factory.id)
  }

  // This function calculates the world resources available after each group has consumed Raw Resources.
  // This is done here globally as it loops all factories. It is not appropriate to be done on group updates.
  const updateWorldRawResources = (gameData: DataInterface): void => {
    // Generate fresh world resources as a baseline for calculation.
    Object.assign(worldRawResources, generateRawResources(gameData))

    // Loop through each group's products to calculate usage of raw resources.
    getFactories().forEach(factory => {
      factory.products.forEach(product => {
        const recipe = gameData.recipes.find(r => r.id === product.recipe)
        if (!recipe) {
          console.error(`Recipe with ID ${product.id} not found.`)
          return
        }

        // Loop through each ingredient in the recipe (array of objects).
        recipe.ingredients.forEach(ingredient => {
          // Extract the ingredient name and amount.
          if (isNaN(ingredient.amount)) {
            console.warn(`Invalid ingredient amount for ingredient "${ingredient.part}". Skipping.`)
            return
          }

          if (!worldRawResources[ingredient.part]) {
            return
          }

          const resource = worldRawResources[ingredient.part]

          // Update the world resource by reducing the available amount.
          worldRawResources[ingredient.part].amount = resource.amount - (ingredient.amount * product.amount)
        })
      })
    })
  }

  // Resets the world's raw resources counts according to the limits provided by the data.
  const generateRawResources = (gameData: DataInterface): { [key: string]: WorldRawResource } => {
    const ores = {} as { [key: string]: WorldRawResource }

    Object.keys(gameData.items.rawResources).forEach(name => {
      const resource = gameData.items.rawResources[name]
      ores[name] = {
        id: name,
        name: resource.name,
        amount: resource.limit,
      }
    })

    // Return a sorted object by the name property. Key is not correct.
    const sortedOres = Object.values(ores).sort((a, b) => a.name.localeCompare(b.name))

    const sortedOresAsObj: {[key: string]: WorldRawResource } = {}
    sortedOres.forEach(ore => {
      sortedOresAsObj[ore.id] = ore
    })

    return sortedOresAsObj
  }

  const findFactory = (factoryId: string | number): Factory | null => {
    return findFac(factoryId, getFactories())
  }

  const updateFactoriesList = (newFactories: Factory[]) => {
    setFactories(newFactories)
    forceSort()
    console.log('Factories updated and re-sorted')
  }

  // Proxy method so we don't have to pass the gameData and getFactories() around to every single subcomponent
  const updateFactory = (factory: Factory) => {
    calculateFactory(factory, getFactories(), gameData)
  }

  const copyFactory = (originalFactory: Factory) => {
    // Make a deep copy of the factory with a new ID
    const newId = Math.floor(Math.random() * 10000)
    const newFactory = {
      ...JSON.parse(JSON.stringify(originalFactory)),
      id: newId,
      name: `${originalFactory.name} (copy)`,
      displayOrder: originalFactory.displayOrder + 1,
    }
    getFactories().push(newFactory)

    // Update the display order of the other factory
    if (newFactory.displayOrder > originalFactory.displayOrder && newFactory.id !== newId) {
      newFactory.displayOrder += 1
    }

    // Now call calculateFactories in case the clone's imports cause a deficit
    calculateFactories(getFactories(), gameData)

    regenerateSortOrders()
    navigateToFactory(newId)
  }

  const deleteFactory = (factory: Factory) => {
    // Find the index of the factory to delete
    const index = getFactories().findIndex(fac => fac.id === factory.id)

    if (index !== -1) {
      removeFactoryDependants(factory, getFactories())

      getFactories().splice(index, 1) // Remove the factory at the found index
      updateWorldRawResources(gameData) // Recalculate the world resources

      // After deleting the factory, loop through all factories and update them as inputs / exports have likely changed.
      calculateFactories(getFactories(), gameData)

      // Regenerate the sort orders
      regenerateSortOrders()
    } else {
      console.error('Factory not found to delete?!')
    }
  }

  const clearAll = () => {
    clearFactories()
    updateWorldRawResources(gameData)
  }

  const getProduct = (factory: Factory, productId: string): FactoryItem | ByProductItem | undefined => {
    const product = factory.products.find(product => product.id === productId)
    const byProduct = factory.byProducts.find(product => product.id === productId)
    return product ?? byProduct ?? undefined
  }

  const getBuildingDisplayName = (building: string) => {
    const buildingFriendly = new Map<string, string>([
      ['assemblermk1', 'Assembler'],
      ['blender', 'Blender'],
      ['constructormk1', 'Constructor'],
      ['converter', 'Converter'],
      ['foundrymk1', 'Foundry'],
      ['hadroncollider', 'Particle Accelerator'],
      ['generatorbiomass', 'Biomass Burner'],
      ['generatorcoal', 'Coal-Powered Generator'],
      ['generatorfuel', 'Fuel-Powered Generator'],
      ['generatornuclear', 'Nuclear Power Plant'],
      ['manufacturermk1', 'Manufacturer'],
      ['oilrefinery', 'Oil Refinery'],
      ['packager', 'Packager'],
      ['quantumencoder', 'Quantum Encoder'],
      ['smeltermk1', 'Smelter'],
      ['waterExtractor', 'Water Extractor'],
    ])

    return buildingFriendly.get(building) || `UNKNOWN BUILDING: ${building}`
  }

  const showHideAll = (mode: 'show' | 'hide') => {
    getFactories().forEach(factory => factory.hidden = mode === 'hide')
  }

  const toggleHelp = () => {
    helpText.value = !helpText.value
  }

  const navigateToFactory = (factoryId: number | string, subsection?: string) => {
    const facId = parseInt(factoryId.toString(), 10)
    const factory = findFac(facId, getFactories())
    if (!factory) {
      console.error(`navigateToFactory: Factory ${factoryId} not found!`)
      return
    }
    // Unhide the factory which makes more sense than the user being scrolled to it than having to open it.
    factory.hidden = false

    // Wait a bit for the factory to unhide fully. Hack but works well.
    setTimeout(() => {
      // Navigate to it
      const factoryElement = document.getElementById(subsection ?? `${factoryId}`)
      if (factoryElement) {
        factoryElement.scrollIntoView({ behavior: 'smooth', block: 'start' })
      }
    }, 50)
  }

  const moveFactory = (factory: Factory, direction: string) => {
    const currentOrder = factory.displayOrder
    let targetOrder

    if (direction === 'up' && currentOrder > 0) {
      targetOrder = currentOrder - 1
    } else if (direction === 'down' && currentOrder < getFactories().length - 1) {
      targetOrder = currentOrder + 1
    } else {
      return // Invalid move
    }

    // Find the target factory and swap display orders
    const targetFactory = getFactories().find(fac => fac.displayOrder === targetOrder)
    if (targetFactory) {
      targetFactory.displayOrder = currentOrder
      factory.displayOrder = targetOrder
    }

    regenerateSortOrders()
  }

  const regenerateSortOrders = () => {
    // Sort now, which may have sorted them weirdly
    setFactories(getFactories().sort((a, b) => a.displayOrder - b.displayOrder))

    // Ensure that the display order is correct
    getFactories().forEach((factory, index) => {
      factory.displayOrder = index
    })

    // Now re-sort
    setFactories(getFactories().sort((a, b) => a.displayOrder - b.displayOrder))
  }

  const forceSort = () => {
    // Forcefully regenerate the displayOrder counting upwards.
    getFactories().forEach((factory, index) => {
      factory.displayOrder = index
    })
  }

  const initializeFactories = () => {
    Object.assign(worldRawResources, generateRawResources(gameData))
    updateWorldRawResources(gameData)

    // Set that we're loaded so the components can start doing their thing
    loadingCompleted.value = true

    // The planner loads now as Vue has kicked off a ton of reactivity based on the v-if in the template.

    // Now the DOM will lag to shit while everything loads, once it is complete this will execute
    eventBus.emit('hideLoading')
  }

  const isItemRawResource = (item: string): boolean => {
    return !!gameData.items.rawResources[item]
  }

  // When everything is loaded and ready to go, then we are ready to start loading things.
  eventBus.on('loadingCompleted', () => {
    console.log('Planner: Received loadingCompleted event, initializing factories...')
    initializeFactories()
  })

  provide('findFactory', findFactory)
  provide('updateFactory', updateFactory)
  provide('copyFactory', copyFactory)
  provide('deleteFactory', deleteFactory)
  provide('getBuildingDisplayName', getBuildingDisplayName)
  provide('navigateToFactory', navigateToFactory)
  provide('moveFactory', moveFactory)
  provide('isItemRawResource', isItemRawResource)
  provide('getProduct', getProduct)

  // Grab from local storage if the user has already dismissed this popup
  // If they have, don't show it again.
  const introShow = ref<boolean>(!localStorage.getItem('dismissed-introduction'))

  let factoriesToLoad: Factory[] = []
  let waitingForLoader = false

  const setupDemo = () => {
    if (getFactories().length > 0) {
      if (!confirm('Showing the demo will clear the current plan. Are you sure you wish to do this?')) {
        return // User cancelled
      }
    }
    closeIntro()
    eventBus.emit('showLoading', factoriesToLoad.length)
    factoriesToLoad = complexDemoPlan().getFactories()

    waitingForLoader = true
    console.log('Planner: setupDemo waiting for loader')
  }

  // Watch for the loader event and if we have some factories to load, load them.
  eventBus.on('loadingReady', () => {
    if (waitingForLoader) {
      setFactories(factoriesToLoad, true)
      waitingForLoader = false
    }
  })

  const closeIntro = () => {
    console.log('closing intro')
    introShow.value = false
    localStorage.setItem('dismissed-introduction', 'true')
  }

  const showIntro = () => {
    console.log('showing intro')
    introShow.value = true
  }
</script>

<style scoped lang="scss">
.planner-container {
  width: 100%;
  height: calc(100vh - 64px - 50px);

  @media screen and (min-width: 2000px) {
    margin-left: 10vw;
    width: 90vw;
  }

  @media screen and (min-width: 2560px) {
    margin-left: calc((100vw - 2050px)/2) !important;
  }

  .two-pane-container {
    margin: 0;
  }

  .sticky-sidebar {
    width: 375px;
    max-width: 375px;
    max-height: calc(100vh - 64px - 50px); // For some reason this is not relative to the planner container
    overflow-y: auto; /* Make it scrollable */

    @media screen and (max-width: 1500px) {
      width: 275px;
      max-width: 275px;
    }
  }

  .main-content {
    width: 100%;
    max-height: calc(100vh - 64px - 50px);
    overflow-y: auto;

    @media screen and (min-width: 2000px) {
      padding-right: 10vw !important;
    }

    @media screen and (min-width: 2560px) {
      padding-right: calc(100vw - 1800px - 20vw) !important;
    }
  }
}
</style><|MERGE_RESOLUTION|>--- conflicted
+++ resolved
@@ -1,11 +1,7 @@
 <template>
   <introduction :intro-show="introShow" @close-intro="closeIntro" @show-demo="setupDemo" />
   <planner-too-many-factories-open :factories="getFactories()" @hide-all="showHideAll('hide')" />
-<<<<<<< HEAD
   <div v-if="loadingCompleted" class="planner-container">
-=======
-  <div class="planner-container">
->>>>>>> 9146f72a
     <Teleport v-if="mdAndDown" defer to="#navigationDrawer">
       <planner-factory-list
         :factories="getFactories()"
